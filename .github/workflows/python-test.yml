--- conflicted
+++ resolved
@@ -32,9 +32,5 @@
         pytest tests.py
     - name: Coverage testing
       run: |
-<<<<<<< HEAD
-         pytest --cov=. --cov-fail-under=80 tests.py
-=======
          pytest -cov=tests.py –cov-fail-under=80 tests.py
->>>>>>> e0302019
       